version: '3.8'

services:
  hacktron-example-mq:
    image: rabbitmq:3-management
    container_name: team09-hyper-vibe-hacktron-mq
    restart: unless-stopped
    ports:
      - "1901:5672"
      - "1902:15672"
    environment:
      - RABBITMQ_DEFAULT_USER=admin
      - RABBITMQ_DEFAULT_PASS=password123
      - TZ=Asia/Bangkok
    networks:
      - ai4thai_net

  hacktron-example-producer:
    build:
      context: .
      dockerfile: producer/Dockerfile
    container_name: team09-hyper-vibe-hacktron-producer
    restart: unless-stopped
    ports:
<<<<<<< HEAD
      - "1903:8000"
    environment:
      - RABBITMQ_HOST=hacktron-example-mq
      - RABBITMQ_PORT=5672
      - RABBITMQ_USER=admin
      - RABBITMQ_PASS=password123
      - TZ=Asia/Bangkok
    depends_on:
      - hacktron-example-mq
    networks:
      - ai4thai_net

  hacktron-example-consumer:
    build:
      context: ./consumer
      dockerfile: Dockerfile
    container_name: team09-hyper-vibe-hacktron-consumer
    restart: unless-stopped
    environment:
      - RABBITMQ_HOST=hacktron-example-mq
      - RABBITMQ_PORT=5672
      - RABBITMQ_USER=admin
      - RABBITMQ_PASS=password123
      - TZ=Asia/Bangkok
    depends_on:
      - hacktron-example-mq
    networks:
      - ai4thai_net
=======
      - "1900:8000"
    deploy:
      resources:
        reservations:
          devices:
            - driver: nvidia
              device_ids: ['0']
              capabilities: [gpu]
>>>>>>> a4ad1cee

networks:
  ai4thai_net:
    external: true

volumes:
  example-root:
    external: true
  example-data:
    external: true<|MERGE_RESOLUTION|>--- conflicted
+++ resolved
@@ -22,7 +22,6 @@
     container_name: team09-hyper-vibe-hacktron-producer
     restart: unless-stopped
     ports:
-<<<<<<< HEAD
       - "1903:8000"
     environment:
       - RABBITMQ_HOST=hacktron-example-mq
@@ -34,6 +33,13 @@
       - hacktron-example-mq
     networks:
       - ai4thai_net
+    deploy:
+      resources:
+        reservations:
+          devices:
+            - driver: nvidia
+              device_ids: ['0']
+              capabilities: [gpu]
 
   hacktron-example-consumer:
     build:
@@ -51,16 +57,6 @@
       - hacktron-example-mq
     networks:
       - ai4thai_net
-=======
-      - "1900:8000"
-    deploy:
-      resources:
-        reservations:
-          devices:
-            - driver: nvidia
-              device_ids: ['0']
-              capabilities: [gpu]
->>>>>>> a4ad1cee
 
 networks:
   ai4thai_net:
