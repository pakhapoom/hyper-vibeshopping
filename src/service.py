--- conflicted
+++ resolved
@@ -195,18 +195,7 @@
             logger.info("Step 6: Generating final answer based on rewritten query and context.")
             summary = await self.generate_answer(rewrite,context)
 
-<<<<<<< HEAD
-            if os.path.exists(img_path):
-                try:
-                    os.remove(img_path)
-                    logger.info(f"Deleted existing image at {img_path}")
-                except Exception as e:
-                    logger.warning(f"Could not delete {img_path}: {e}")
-
-            return retrieved_results, summary
-=======
             return updated_list, summary
->>>>>>> e0b6e3a4
 
         except base64.binascii.Error as e:
             logger.error(f"Base64 decoding error: {e}. Input may be malformed.")
