import asyncio
import logging 
from typing import Dict, Optional, Text
from PIL import Image
import io
import re
import base64
from pandas import DataFrame
from src.modules.image_caption import generate_caption
from utils.retrieval import retrieval_documents
from src.embedding.local_embedding import LocalEmbedddings
from chromadb import PersistentClient
from src.modules.llm import translate, generate, summarize,prompt_template, TransformersGenerator
from src.modules.history import get_purchase_history
import os


logging.basicConfig(level=logging.INFO)
logger = logging.getLogger(__name__)
img_path = "uploads/temp_img.png"


class multimodal_search_service:
    """
    A service for multimodal search that combines image and text retrieval.
    Initializes all necessary models and clients once.
    """
    def __init__(
        self, 
        chroma_db_path: str = "./chromadb", 
        collection_name: str = "hypervibe_products",
        embedding_model_name: str = "Qwen/Qwen3-Embedding-0.6B",
        use_transformer: bool = True,
    ):
        logger.info("Initializing multimodal search service...")
        self.chroma_db_path = chroma_db_path
        self.collection_name = collection_name
        self.user_transformer = use_transformer 
        # Initialize ChromaDB client and collection
        self.client = PersistentClient(path=self.chroma_db_path)
        self.collection = self.client.get_or_create_collection(name=self.collection_name)
        
        # Initialize the text embedding model once
        self.embedding_model = LocalEmbedddings(embedding_model_name)
        logger.info("Service initialized successfully.")

        if self.user_transformer:
            logger.info("Using transformer for text generation.")
            self.transformer_generator = TransformersGenerator()


    @staticmethod
    def _check(text: str) -> str:
        if re.search(r'[a-zA-Z]', text):
            return "English"
        else:
            return "Thai"


    async def check_language(self, user_input: str) -> str:
        """
        Detect the language of the input text.

        Args:
            user_input (str): The input text to analyze.

        Returns:
            str: "Thai" or "English" based on the detected language.
        """
        try:
            return self._check(user_input)
        except:
            return await generate(prompt_template["detect"].format(user_input=user_input))
            

    async def process_text(self, user_input: str) -> str:
        """
        Main method to handle text processing before RAG.

        Args:
            user_input (str): The input text to process.

        Returns:
            str: Clean text to send to LLM.
        """
        language = await self.check_language(user_input)
        logger.info(f"Detected language: {language}")

        if language == "Thai":
            logger.info("Translating Thai text to English...")
            translated_text = await translate(user_input)
            logger.info(f"Translated text: {translated_text}")
            return translated_text
        else:
            return user_input
    

    async def rewrite_query(
        self,
        user_input: str,
        caption: str,
        cust_info: DataFrame,
    ):
        customer_data = get_purchase_history(cust_info)
        if self.user_transformer:
            rewrite = await self.transformer_generator.generate(
                prompt_template["rewrite"].format(
                user_input=user_input,
                item_description=caption,
                customer_data=customer_data,
            ))
        else:
            rewrite = await generate(
                prompt_template["rewrite"].format(
                user_input=user_input,
                item_description=caption,
                customer_data=customer_data,
            ))
        return rewrite
    

    async def generate_answer(self, rewrite:str, context: str) -> str:
        if self.user_transformer:
            summary = await self.transformer_generator.generate(
                prompt_template["summarize"].format(rewrite=rewrite,context=context)
            )
        else:
            summary = await summarize(context)
        return summary


    async def search_by_image(
        self,
        user_input: str,
        cust_info: DataFrame,
        top_k: int = 5,
    ) -> Optional[Dict]:
        """
        Performs a search based on an input image by generating a caption
        and using it to query the vector database.
        """
        logger.info("Step 0: Preparing user input.")
        user_input = await self.process_text(user_input)

        try:
            logger.info("Step 1: Getting the uploaded image.")
            # image = Image.open(img_path)
            try:
                with open(img_path, "rb") as f:
                    png_data = f.read()
                image = Image.open(io.BytesIO(png_data))

                logger.info("Step 2: Generating caption for the image...")
                caption = await generate_caption(image)
            except:
                caption = None
            logger.info(f"- Generated caption: '{caption}'")

            if not caption:
                logger.warning("Caption generation failed. Aborting search.")
                caption = ""
            
            logger.info("Step 3: Rewriting query based on caption and user input.")
            cust_info = DataFrame(cust_info) if not isinstance(cust_info, DataFrame) else cust_info
            rewrite = await self.rewrite_query(
                user_input=user_input,
                caption=caption,
                cust_info=cust_info,
            )

            logger.info(f"Step 4: Retrieving top {top_k} documents based on caption.")
            retrieved_results = await retrieval_documents(
                query_texts=[rewrite],
                collection=self.collection,
                embedding_model=self.embedding_model,
                n_results=top_k 
            )
<<<<<<< HEAD
            
=======
>>>>>>> b1c3fbc7

            logger.info(f"Step 5: Summarizing the recommendation results.")
            documents = retrieved_results.get('documents', [[]])[0]
            metadatas = retrieved_results.get('metadatas', [[]])[0]

            context = "Here are recommendation results\n"
            for i, doc in enumerate(documents):
                context += f"Result {i+1}:\n"
                context += f"  - Item name: {metadatas[i]['name']}\n\n"
                context += f"  - Item description: {doc}\n"
            
            logger.info("Step 6: Generating final answer based on rewritten query and context.")
            summary = await self.generate_answer(rewrite,context)

            return retrieved_results, summary

        except base64.binascii.Error as e:
            logger.error(f"Base64 decoding error: {e}. Input may be malformed.")
            return None
        except Exception as e:
            logger.error(f"An error occurred during the search_by_image process: {e}", exc_info=True)
            return None


async def main_test():
    """Asynchronous main function for testing the service."""
    logger.info("--- Running Service Test ---")
    
    # 1. Initialize the service
    # This will also initialize the embedding model and ChromaDB client.
    service = multimodal_search_service()
    cust_info = DataFrame([{'customer_id': 2, 'first_name': 'Oui', 'last_name': 'Pakhapoom', 'email': 'oui@aift.in.th', 'password': 1234, 'age': 32, 'occupation': 'businessman', 'address': 'rayong', 'gender': 'M'}])
    
    # 2. Prepare a test image by loading and encoding it to base64
    test_image_path = "data/Image33.png" # Make sure this path is correct
    try:
        with open(test_image_path, "rb") as image_file:
            image_b64 = base64.b64encode(image_file.read()).decode("utf-8")
        
        logger.info(f"Successfully loaded and encoded test image: {test_image_path}")
        
        # 3. Call the search method
        results, summary = await service.search_by_image(image_b64, cust_info, top_k=3)
        
        # 4. Print the results in a clean format
        if results:
            print("\n--- Search Results ---")
            documents = results.get('documents', [[]])[0]
            metadatas = results.get('metadatas', [[]])[0]
            distances = results.get('distances', [[]])[0]

            if not documents:
                print("No documents found.")
            else:
                for i, doc in enumerate(documents):
                    print(f"Result {i+1}:")
                    print(f"  - Distance: {distances[i]:.4f}")
                    print(f"  - Name: {metadatas[i]['name']}")
                    print(f" - Price: {metadatas[i]['price']}")
            print("----------------------\n")

        else:
            print("Search returned no results or an error occurred.")

        print("-" * 40)
        print(f"Summary: {summary}")

    except FileNotFoundError:
        logger.error(f"Test image not found at '{test_image_path}'. Please check the path.")
    except Exception as e:
        logger.error(f"An error occurred during the service test: {e}", exc_info=True)


if __name__ == "__main__":
    # This allows you to run the test by executing the script directly
    asyncio.run(main_test())<|MERGE_RESOLUTION|>--- conflicted
+++ resolved
@@ -175,10 +175,6 @@
                 embedding_model=self.embedding_model,
                 n_results=top_k 
             )
-<<<<<<< HEAD
-            
-=======
->>>>>>> b1c3fbc7
 
             logger.info(f"Step 5: Summarizing the recommendation results.")
             documents = retrieved_results.get('documents', [[]])[0]
