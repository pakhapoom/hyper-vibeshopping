import asyncio
import logging 
from typing import Dict, Optional, Text
from PIL import Image
import io
import base64
from pandas import DataFrame
from src.modules.image_caption import generate_caption
from utils.retrieval import retrieval_documents
from src.embedding.local_embedding import LocalEmbedddings
from chromadb import PersistentClient
from src.modules.llm import translate, generate, summarize, vLLMGenerator, prompt_template
from src.modules.history import get_purchase_history


logging.basicConfig(level=logging.INFO)
logger = logging.getLogger(__name__)


class multimodal_search_service:
    """
    A service for multimodal search that combines image and text retrieval.
    Initializes all necessary models and clients once.
    """
    def __init__(
        self, 
        chroma_db_path: str = "./chromadb", 
        collection_name: str = "hypervibe_products",
        embedding_model_name: str = "Qwen/Qwen3-Embedding-0.6B",
        use_vllm: bool = True,
    ):
        logger.info("Initializing multimodal search service...")
        self.chroma_db_path = chroma_db_path
        self.collection_name = collection_name
        self.use_vllm = use_vllm
        
        # Initialize ChromaDB client and collection
        self.client = PersistentClient(path=self.chroma_db_path)
        self.collection = self.client.get_or_create_collection(name=self.collection_name)
        
        # Initialize the text embedding model once
        self.embedding_model = LocalEmbedddings(embedding_model_name)
        logger.info("Service initialized successfully.")

        if self.use_vllm:
            logger.info("Using vLLM for text generation.")
            self.vllm_generator = vLLMGenerator()


    def check_language(self, user_input: str) -> str:
        """
        Detect the language of the input text.

        Args:
            user_input (str): The input text to analyze.

        Returns:
            str: "Thai" or "English" based on the detected language.
        """
        return generate(prompt_template["detect"].format(user_input=user_input))
    

    def process_text(self, user_input: str) -> str:
        """
        Main method to handle text processing before RAG.

        Args:
            user_input (str): The input text to process.

        Returns:
            str: Clean text to send to LLM.
        """
        language = self.check_language(user_input)
        logger.info(f"Detected language: {language}")

        if language == "Thai":
            logger.info("Translating Thai text to English...")
            translated_text = translate(user_input)
            logger.info(f"Translated text: {translated_text}")
            return translated_text
        else:
            return user_input
    

    def rewrite_query(
        self,
        user_input: str,
        caption: str,
        cust_info: DataFrame,
    ):
        customer_data = get_purchase_history(cust_info)
        if self.use_vllm:
            rewrite = self.vllm_generator.generate(
                prompt_template["rewrite"].format(
                user_input=user_input,
                item_description=caption,
                customer_data=customer_data,
            ))
        else:
            rewrite = generate(
                prompt_template["rewrite"].format(
                user_input=user_input,
                item_description=caption,
                customer_data=customer_data,
            ))
        return rewrite
    

    def generate_answer(self, context: str) -> str:
        if self.use_vllm:
            summary = self.vllm_generator.generate(
                prompt_template["summarize"].format(context=context)
            )
        else:
            summary = summarize(context)
        return summary


    async def search_by_image(
        self,
        user_input: str,
        image_b64: Text,
        cust_info: DataFrame,
        top_k: int = 5,
    ) -> Optional[Dict]:
        """
        Performs a search based on an input image by generating a caption
        and using it to query the vector database.
        """
        logger.info("Step 0: Preparing user input.")
        user_input = self.process_text(user_input)

        try:
            logger.info("Step 1: Decoding base64 image.")
            image_bytes = base64.b64decode(image_b64)
            image = Image.open(io.BytesIO(image_bytes))

            logger.info("Step 2: Generating caption for the image...")
            caption = await generate_caption(image)
            logger.info(f"  - Generated caption: '{caption}'")

            if not caption:
                logger.warning("Caption generation failed. Aborting search.")
                return None
            
            logger.info("Step 3: Rewriting query based on caption and user input.")
            rewrite = self.rewrite_query(
                user_input=user_input,
                caption=caption,
                cust_info=cust_info,
            )

            logger.info(f"Step 4: Retrieving top {top_k} documents based on caption.")
            retrieved_results = await retrieval_documents(
                query_texts=[rewrite],
                collection=self.collection,
                embedding_model=self.embedding_model,
                n_results=top_k 
            )

            logger.info(f"Step 5: Summarizing the recommendation results.")
            documents = retrieved_results.get('documents', [[]])[0]
            metadatas = retrieved_results.get('metadatas', [[]])[0]

            context = "Here are recommendation results\n"
            for i, doc in enumerate(documents):
                context += f"Result {i+1}:\n"
                context += f"  - Item name: {metadatas[i]['name']}\n\n"
                context += f"  - Item description: {doc}\n"
            
            summary = self.generate_answer(context)

            return retrieved_results, summary

        except base64.binascii.Error as e:
            logger.error(f"Base64 decoding error: {e}. Input may be malformed.")
            return None
        except Exception as e:
            logger.error(f"An error occurred during the search_by_image process: {e}", exc_info=True)
            return None


async def main_test():
    """Asynchronous main function for testing the service."""
    logger.info("--- Running Service Test ---")
    
    # 1. Initialize the service
    # This will also initialize the embedding model and ChromaDB client.
    service = multimodal_search_service()
    
    # 2. Prepare a test image by loading and encoding it to base64
    test_image_path = "data/Image33.png" # Make sure this path is correct
    try:
        with open(test_image_path, "rb") as image_file:
            image_b64 = base64.b64encode(image_file.read()).decode("utf-8")
        
        logger.info(f"Successfully loaded and encoded test image: {test_image_path}")
        
        # 3. Call the search method
<<<<<<< HEAD
        results = await service.search_by_image(image_b64, top_k=3)
        logger.info(f"Search results: {results}")
=======
        results, summary = await service.search_by_image(image_b64, top_k=3)
>>>>>>> 8b20d8eb
        
        # 4. Print the results in a clean format
        if results:
            print("\n--- Search Results ---")
            documents = results.get('documents', [[]])[0]
            metadatas = results.get('metadatas', [[]])[0]
            distances = results.get('distances', [[]])[0]

            if not documents:
                print("No documents found.")
            else:
                for i, doc in enumerate(documents):
                    print(f"Result {i+1}:")
                    print(f"  - Distance: {distances[i]:.4f}")
                    print(f"  - Name: {metadatas[i]['name']}")
                    print(f" - Price: {metadatas[i]['price']}")
            print("----------------------\n")

        else:
            print("Search returned no results or an error occurred.")

        print("-" * 40)
        print(f"Summary: {summary}")

    except FileNotFoundError:
        logger.error(f"Test image not found at '{test_image_path}'. Please check the path.")
    except Exception as e:
        logger.error(f"An error occurred during the service test: {e}", exc_info=True)


if __name__ == "__main__":
    # This allows you to run the test by executing the script directly
    asyncio.run(main_test())<|MERGE_RESOLUTION|>--- conflicted
+++ resolved
@@ -197,12 +197,7 @@
         logger.info(f"Successfully loaded and encoded test image: {test_image_path}")
         
         # 3. Call the search method
-<<<<<<< HEAD
-        results = await service.search_by_image(image_b64, top_k=3)
-        logger.info(f"Search results: {results}")
-=======
         results, summary = await service.search_by_image(image_b64, top_k=3)
->>>>>>> 8b20d8eb
         
         # 4. Print the results in a clean format
         if results:
