# Python-generated files
__pycache__/
*.py[oc]
build/
dist/
wheels/
*.egg-info
.DS_Store

# Virtual environments
.venv
<<<<<<< HEAD
data/
chromadb/
=======
data
>>>>>>> cd67ae4a
<|MERGE_RESOLUTION|>--- conflicted
+++ resolved
@@ -9,9 +9,5 @@
 
 # Virtual environments
 .venv
-<<<<<<< HEAD
 data/
-chromadb/
-=======
-data
->>>>>>> cd67ae4a
+chromadb/