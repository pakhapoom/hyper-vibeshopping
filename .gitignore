--- conflicted
+++ resolved
@@ -11,8 +11,5 @@
 .venv
 data/
 chromadb/
-<<<<<<< HEAD
 test.py
-=======
-.env
->>>>>>> 1f7c1ee2
+.env