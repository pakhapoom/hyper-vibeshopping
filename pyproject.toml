[project]
name = "hyper-vibeshopping"
version = "0.1.0"
description = "Add your description here"
readme = "README.md"
requires-python = ">=3.11"
dependencies = [
<<<<<<< HEAD
    "chromadb>=1.0.15",
    "pandas>=2.3.1",
    "sentence-transformers>=5.0.0",
    "torch>=2.7.1",
=======
    "openpyxl>=3.1.5",
    "pandas>=2.3.1",
>>>>>>> cd67ae4a
]<|MERGE_RESOLUTION|>--- conflicted
+++ resolved
@@ -5,13 +5,10 @@
 readme = "README.md"
 requires-python = ">=3.11"
 dependencies = [
-<<<<<<< HEAD
     "chromadb>=1.0.15",
     "pandas>=2.3.1",
     "sentence-transformers>=5.0.0",
     "torch>=2.7.1",
-=======
     "openpyxl>=3.1.5",
     "pandas>=2.3.1",
->>>>>>> cd67ae4a
 ]